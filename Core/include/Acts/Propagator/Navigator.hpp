// This file is part of the Acts project.
//
// Copyright (C) 2016-2024 CERN for the benefit of the Acts project
//
// This Source Code Form is subject to the terms of the Mozilla Public
// License, v. 2.0. If a copy of the MPL was not distributed with this
// file, You can obtain one at http://mozilla.org/MPL/2.0/.

#pragma once

#include "Acts/Definitions/Units.hpp"
#include "Acts/Geometry/GeometryIdentifier.hpp"
#include "Acts/Geometry/Layer.hpp"
#include "Acts/Geometry/TrackingGeometry.hpp"
#include "Acts/Geometry/TrackingVolume.hpp"
#include "Acts/Propagator/ConstrainedStep.hpp"
#include "Acts/Propagator/NavigatorOptions.hpp"
#include "Acts/Surfaces/BoundaryTolerance.hpp"
#include "Acts/Surfaces/Surface.hpp"
#include "Acts/Utilities/Logger.hpp"
#include "Acts/Utilities/StringHelpers.hpp"

#include <sstream>
#include <string>

#include <boost/container/small_vector.hpp>

namespace Acts {

/// @brief struct for the Navigation options that are forwarded to
///        the geometry
///
/// @tparam object_t Type of the object for navigation to check against
template <typename object_t>
struct NavigationOptions {
  /// The boundary check directive
  BoundaryTolerance boundaryTolerance = BoundaryTolerance::None();

  // How to resolve the geometry
  /// Always look for sensitive
  bool resolveSensitive = true;
  /// Always look for material
  bool resolveMaterial = true;
  /// always look for passive
  bool resolvePassive = false;

  /// Hint for start object
  const object_t* startObject = nullptr;
  /// Hint for end object
  const object_t* endObject = nullptr;

  /// Measurement surface identifier for which the boundary check is ignored
  std::vector<GeometryIdentifier> measurementSurfaces = {};

  /// External surface identifier
  std::vector<const Surface*> externalSurfaces = {};

  /// The minimum distance for a surface to be considered
  double nearLimit = 0;
  /// The maximum distance for a surface to be considered
  double farLimit = std::numeric_limits<double>::max();
};

/// @brief Steers the propagation through the geometry by adjusting the step
///        size and providing the next surface to be targeted.
///
/// The Navigator is part of the propagation and responsible for steering
/// the step size in order to encounter all the relevant surfaces which are
/// intersected by the trajectory.
///
/// The current navigation stage is cached in the state struct and updated
/// when necessary. If any surface in the extrapolation flow is hit, it is
/// set to the navigation state, such that other actors can deal with it.
///
/// The current target surface is referenced by an index which points into
/// the navigation candidates. The navigation candidates are ordered by the
/// path length to the surface. If a surface is hit, the
/// `state.navigation.currentSurface` pointer is set. This actors to observe
/// that we are on a surface.
///
class Navigator {
 public:
  using Surfaces = std::vector<const Surface*>;

  using NavigationSurfaces =
      boost::container::small_vector<SurfaceIntersection, 10>;

  using NavigationLayers =
      boost::container::small_vector<LayerIntersection, 10>;

  using NavigationBoundaries =
      boost::container::small_vector<BoundaryIntersection, 4>;

  using MeasurementSurfaces =
      std::multimap<GeometryIdentifier, GeometryIdentifier>;

  /// The navigation stage
  enum struct Stage : int {
    undefined = 0,
    surfaceTarget = 1,
    layerTarget = 2,
    boundaryTarget = 3
  };

  struct Config {
    /// Tracking Geometry for this Navigator
    std::shared_ptr<const TrackingGeometry> trackingGeometry{nullptr};

    /// stop at every sensitive surface (whether it has material or not)
    bool resolveSensitive = true;
    /// stop at every material surface (whether it is passive or not)
    bool resolveMaterial = true;
    /// stop at every surface regardless what it is
    bool resolvePassive = false;
  };

  struct Options : public NavigatorPlainOptions {
    /// Externally provided surfaces - these are tried to be hit
    std::vector<const Surface*> externalSurfaces = {};

    void insertExternalSurface(const Surface* surface) {
      externalSurfaces.push_back(surface);
    }

    void setPlainOptions(const NavigatorPlainOptions& options) {
      static_cast<NavigatorPlainOptions&>(*this) = options;
    }
  };

  /// @brief Nested State struct
  ///
  /// It acts as an internal state which is created for every propagation and
  /// meant to keep thread-local navigation information.
  struct State {
    Options options;

    // Navigation on surface level
    /// the vector of navigation surfaces to work through
    NavigationSurfaces navSurfaces = {};
    /// the current surface index of the navigation state
    std::size_t navSurfaceIndex = navSurfaces.size();

    // Navigation on layer level
    /// the vector of navigation layers to work through
    NavigationLayers navLayers = {};
    /// the current layer index of the navigation state
    std::size_t navLayerIndex = navLayers.size();

    // Navigation on volume level
    /// the vector of boundary surfaces to work through
    NavigationBoundaries navBoundaries = {};
    /// the current boundary index of the navigation state
    std::size_t navBoundaryIndex = navBoundaries.size();

    auto navSurface() const { return navSurfaces.at(navSurfaceIndex); }
    auto navLayer() const { return navLayers.at(navLayerIndex); }
    auto navBoundary() const { return navBoundaries.at(navBoundaryIndex); }

    /// Navigation state: the world volume
    const TrackingVolume* worldVolume = nullptr;

    /// Navigation state: the start volume
    const TrackingVolume* startVolume = nullptr;
    /// Navigation state: the start layer
    const Layer* startLayer = nullptr;
    /// Navigation state: the start surface
    const Surface* startSurface = nullptr;
    /// Navigation state: the current volume
    const TrackingVolume* currentVolume = nullptr;
    /// Navigation state: the current layer
    const Layer* currentLayer = nullptr;
    /// Navigation state - external state: the current surface
    const Surface* currentSurface = nullptr;
    /// Navigation state: the target volume
    const TrackingVolume* targetVolume = nullptr;
    /// Navigation state: the target layer
    const Layer* targetLayer = nullptr;
    /// Navigation state: the target surface
    const Surface* targetSurface = nullptr;

    /// Indicator if the target is reached
    bool targetReached = false;
    /// Navigation state : a break has been detected
    bool navigationBreak = false;
    // The navigation stage (@todo: integrate break, target)
    Stage navigationStage = Stage::undefined;
<<<<<<< HEAD

    void reset() {
      navSurfaces.clear();
      navSurfaceIndex = navSurfaces.size();
      navLayers.clear();
      navLayerIndex = navLayers.size();
      navBoundaries.clear();
      navBoundaryIndex = navBoundaries.size();

      currentVolume = nullptr;
      currentLayer = nullptr;
      currentSurface = nullptr;

      navigationStage = Stage::undefined;
    }
=======
    /// Force intersection with boundaries
    bool forceIntersectBoundaries = false;

    MeasurementSurfaces measurementSurfaces = {};
    /// Range of external surfaces to be considered
    std::pair<MeasurementSurfaces::iterator, MeasurementSurfaces::iterator>
        currentMeasurementSurfaceRange;
>>>>>>> a7b2d1d7
  };

  /// Constructor with configuration object
  ///
  /// @param cfg The navigator configuration
  /// @param _logger a logger instance
  explicit Navigator(Config cfg,
                     std::shared_ptr<const Logger> _logger =
                         getDefaultLogger("Navigator", Logging::Level::INFO))
      : m_cfg{std::move(cfg)}, m_logger{std::move(_logger)} {}

  State makeState(const Options& options) const {
    assert(options.startSurface != nullptr && "Start surface must be set");

    State state;
    state.options = options;
    state.startSurface = options.startSurface;
    state.targetSurface = options.targetSurface;
    return state;
  }

  void insertMeasurementSurface(State& state, GeometryIdentifier geoId) const {
    state.measurementSurfaces.insert(
        std::pair<std::uint64_t, GeometryIdentifier>(geoId.layer(), geoId));
  }

  const Surface* currentSurface(const State& state) const {
    return state.currentSurface;
  }

  const TrackingVolume* currentVolume(const State& state) const {
    return state.currentVolume;
  }

  const IVolumeMaterial* currentVolumeMaterial(const State& state) const {
    if (state.currentVolume == nullptr) {
      return nullptr;
    }
    return state.currentVolume->volumeMaterial();
  }

  const Surface* startSurface(const State& state) const {
    return state.startSurface;
  }

  const Surface* targetSurface(const State& state) const {
    return state.targetSurface;
  }

  bool targetReached(const State& state) const { return state.targetReached; }

  bool endOfWorldReached(const State& state) const {
    return state.currentVolume == nullptr;
  }

  bool navigationBreak(const State& state) const {
    return state.navigationBreak;
  }

  void currentSurface(State& state, const Surface* surface) const {
    state.currentSurface = surface;
  }

  void targetReached(State& state, bool targetReached) const {
    state.targetReached = targetReached;
  }

  void navigationBreak(State& state, bool navigationBreak) const {
    state.navigationBreak = navigationBreak;
  }

  /// @brief Initialize call - start of navigation
  ///
  /// @tparam propagator_state_t The state type of the propagator
  /// @tparam stepper_t The type of stepper used for the propagation
  ///
  /// @param [in,out] state is the propagation state object
  /// @param [in] stepper Stepper in use
  template <typename propagator_state_t, typename stepper_t>
  void initialize(propagator_state_t& state, const stepper_t& stepper) const {
    // Call the navigation helper prior to actual navigation
    ACTS_VERBOSE(volInfo(state) << "Initialization.");

    // Set the world volume if it is not set
    if (state.navigation.worldVolume == nullptr) {
      state.navigation.worldVolume =
          m_cfg.trackingGeometry->highestTrackingVolume();
    }

    // We set the current surface to the start surface
    // for eventual post-update action, e.g. material integration
    // or collection when leaving a surface at the start of
    // an extrapolation process
    state.navigation.currentSurface = state.navigation.startSurface;
    if (state.navigation.currentSurface != nullptr) {
      ACTS_VERBOSE(volInfo(state)
                   << "Current surface set to start surface "
                   << state.navigation.currentSurface->geometryId());

      assert(state.navigation.currentSurface->isOnSurface(
                 state.geoContext, stepper.position(state.stepping),
                 stepper.direction(state.stepping),
                 BoundaryTolerance::Infinite(),
                 state.options.surfaceTolerance) &&
             "Stepper not on surface");
    }

    // Fast Navigation initialization for start condition:
    // - short-cut through object association, saves navigation in the
    // - geometry and volume tree search for the lowest volume
    if (state.navigation.startSurface != nullptr &&
        state.navigation.startSurface->associatedLayer() != nullptr) {
      ACTS_VERBOSE(
          volInfo(state)
          << "Fast start initialization through association from Surface.");
      // assign the current layer and volume by association
      state.navigation.startLayer =
          state.navigation.startSurface->associatedLayer();
      state.navigation.startVolume =
          state.navigation.startLayer->trackingVolume();
    } else if (state.navigation.startVolume != nullptr) {
      ACTS_VERBOSE(
          volInfo(state)
          << "Fast start initialization through association from Volume.");
      state.navigation.startLayer =
          state.navigation.startVolume->associatedLayer(
              state.geoContext, stepper.position(state.stepping));
    } else {
      ACTS_VERBOSE(volInfo(state)
                   << "Slow start initialization through search.");
      // current volume and layer search through global search
      ACTS_VERBOSE(volInfo(state)
                   << "Starting from position "
                   << toString(stepper.position(state.stepping))
                   << " and direction "
                   << toString(stepper.direction(state.stepping)));
      state.navigation.startVolume =
          m_cfg.trackingGeometry->lowestTrackingVolume(
              state.geoContext, stepper.position(state.stepping));
      state.navigation.startLayer =
          state.navigation.startVolume != nullptr
              ? state.navigation.startVolume->associatedLayer(
                    state.geoContext, stepper.position(state.stepping))
              : nullptr;
      if (state.navigation.startVolume != nullptr) {
        ACTS_VERBOSE(volInfo(state) << "Start volume resolved.");
      }
    }

    // Set the start volume as current volume
    state.navigation.currentVolume = state.navigation.startVolume;
    // Set the start layer as current layer
    state.navigation.currentLayer = state.navigation.startLayer;

    if (state.navigation.startLayer != nullptr) {
      ACTS_VERBOSE(volInfo(state) << "Start layer to be resolved.");
      // We provide the layer to the resolve surface method in this case
      bool startResolved = resolveSurfaces(state, stepper);
      if (!startResolved &&
          state.navigation.startLayer == state.navigation.targetLayer) {
        ACTS_VERBOSE(volInfo(state)
                     << "Start is target layer and we have no surface "
                        "candidates. Nothing left to do.");
        // set the navigation break
        state.navigation.navigationBreak = true;
        stepper.releaseStepSize(state.stepping, ConstrainedStep::actor);
      }
    }
  }

  /// @brief Navigator pre step call
  ///
  /// Call options
  /// (a) there are still surfaces to be resolved: handle those
  /// (b) there no surfaces but still layers to be resolved, handle those
  /// (c) there are no surfaces nor layers to be resolved, handle boundary
  ///
  /// @tparam propagator_state_t is the type of Propagatgor state
  /// @tparam stepper_t is the used type of the Stepper by the Propagator
  ///
  /// @param [in,out] state is the mutable propagator state object
  /// @param [in] stepper Stepper in use
  template <typename propagator_state_t, typename stepper_t>
  void preStep(propagator_state_t& state, const stepper_t& stepper) const {
    // Check if the navigator is inactive
    if (inactive(state, stepper)) {
      return;
    }

    // Call the navigation helper prior to actual navigation
    ACTS_VERBOSE(volInfo(state) << "Entering navigator::preStep.");

    // Navigator pre step always resets the current surface
    state.navigation.currentSurface = nullptr;

    // Initialize the target and target volume
    if (state.navigation.targetSurface != nullptr &&
        state.navigation.targetVolume == nullptr) {
      // Find out about the target as much as you can
      initializeTarget(state, stepper);
    }

    auto tryTargetNextSurface = [&]() {
      // Try targeting the surfaces - then layers - then boundaries

      if (state.navigation.navigationStage <= Stage::surfaceTarget &&
          targetSurfaces(state, stepper)) {
        ACTS_VERBOSE(volInfo(state) << "Target set to next surface.");
        return true;
      }

      if (state.navigation.navigationStage <= Stage::layerTarget &&
          targetLayers(state, stepper)) {
        ACTS_VERBOSE(volInfo(state) << "Target set to next layer.");
        return true;
      }

      if (targetBoundaries(state, stepper)) {
        ACTS_VERBOSE(volInfo(state) << "Target set to next boundary.");
        return true;
      }

      return false;
    };

    if (tryTargetNextSurface()) {
      // Proceed to the next surface
      return;
    }

    ACTS_VERBOSE(volInfo(state)
                 << "No targets found, we got lost! Attempt renavigation.");

    state.navigation.reset();

    // We might have punched through a boundary and entered another volume
    // so we have to reinitialize
    state.navigation.currentVolume =
        m_cfg.trackingGeometry->lowestTrackingVolume(
            state.geoContext, stepper.position(state.stepping));

    if (state.navigation.currentVolume == nullptr) {
      ACTS_VERBOSE(volInfo(state) << "No volume found, stop navigation.");
      // Set navigation break and release the navigation step size
      state.navigation.navigationBreak = true;
      stepper.releaseStepSize(state.stepping, ConstrainedStep::actor);
      return;
    }

    state.navigation.currentLayer =
        state.navigation.currentVolume->associatedLayer(
            state.geoContext, stepper.position(state.stepping));

    ACTS_VERBOSE(volInfo(state) << "Resolved volume and layer.");

    // Rerun the targeting
    if (tryTargetNextSurface()) {
      return;
    }

    ACTS_VERBOSE(volInfo(state) << "No targets found again, we got "
                                   "really lost! Stop navigation.");
    // Set navigation break and release the navigation step size
    state.navigation.navigationBreak = true;
    stepper.releaseStepSize(state.stepping, ConstrainedStep::actor);
  }

  /// @brief Navigator post step call
  ///
  /// (a) It initializes the Navigation stream if start volume is
  ///     not yet defined:
  ///  - initialize the volume
  ///  - establish the start layer and start volume
  ///  - set the current surface to the start surface
  ///
  /// (b) It establishes the currentSurface status during
  ///     the propagation flow, currentSurface can be
  ///  - surfaces still to be handled within a layer
  ///  - layers still to be handled within a volume
  ///  - boundaries still to be handled to exit a volume
  ///
  /// @tparam propagator_state_t is the type of Propagatgor state
  /// @tparam stepper_t is the used type of the Stepper by the Propagator
  ///
  /// @param [in,out] state is the mutable propagator state object
  /// @param [in] stepper Stepper in use
  template <typename propagator_state_t, typename stepper_t>
  void postStep(propagator_state_t& state, const stepper_t& stepper) const {
    // Check if the navigator is inactive
    if (inactive(state, stepper)) {
      return;
    }

    // Set the navigation stage
    state.navigation.navigationStage = Stage::undefined;

    // Call the navigation helper prior to actual navigation
    ACTS_VERBOSE(volInfo(state) << "Entering navigator::postStep.");

    // Navigator post step always starts without current surface
    state.navigation.currentSurface = nullptr;

    // (b) Status call within propagation loop
    // Try finding status of surfaces
    if (surfaceStatus(state, stepper, state.navigation.navSurfaces,
                      state.navigation.navSurfaceIndex)) {
      ACTS_VERBOSE(volInfo(state) << "Post step: in surface handling.");
      if (state.navigation.currentSurface != nullptr) {
        ACTS_VERBOSE(volInfo(state)
                     << "On surface: switch forward or release.");
        if (++state.navigation.navSurfaceIndex ==
            state.navigation.navSurfaces.size()) {
          // this was the last surface, check if we have layers
          if (!state.navigation.navLayers.empty()) {
            ++state.navigation.navLayerIndex;
          } else {
            state.navigation.navigationStage = Stage::layerTarget;
            ACTS_VERBOSE(volInfo(state) << "Target layers.");
            return;
          }
        }
      }
      // Set the navigation stage to surface target
      state.navigation.navigationStage = Stage::surfaceTarget;
      ACTS_VERBOSE(volInfo(state) << "Staying focussed on surface.");
      // Try finding status of layer
    } else if (surfaceStatus(state, stepper, state.navigation.navLayers,
                             state.navigation.navLayerIndex)) {
      ACTS_VERBOSE(volInfo(state) << "Post step: in layer handling.");
      if (state.navigation.currentSurface != nullptr) {
        ACTS_VERBOSE(volInfo(state) << "On layer: update layer information.");
        state.navigation.currentLayer = state.navigation.navLayer().second;
        if (resolveSurfaces(state, stepper)) {
          // Set the navigation stage back to surface handling
          state.navigation.navigationStage = Stage::surfaceTarget;
          return;
        }
      } else {
        // Set the navigation stage to layer target
        state.navigation.navigationStage = Stage::layerTarget;
        ACTS_VERBOSE(volInfo(state) << "Staying focussed on layer.");
      }
      // Try finding status of boundaries
    } else if (surfaceStatus(state, stepper, state.navigation.navBoundaries,
                             state.navigation.navBoundaryIndex)) {
      ACTS_VERBOSE(volInfo(state) << "Post step: in boundary handling.");

      // Are we on the boundary - then overwrite the stage
      if (state.navigation.currentSurface != nullptr) {
        // Set the navigation stage back to surface handling
        ACTS_VERBOSE(volInfo(state)
                     << "On boundary: update volume information.");
        // We are on a boundary, reset all information
        state.navigation.navSurfaces.clear();
        state.navigation.navSurfaceIndex = state.navigation.navSurfaces.size();
        state.navigation.navLayers.clear();
        state.navigation.navLayerIndex = state.navigation.navLayers.size();
        // Update volume information
        // get the attached volume information
        const BoundarySurface* boundary = state.navigation.navBoundary().second;
        state.navigation.currentVolume = boundary->attachedVolume(
            state.geoContext, stepper.position(state.stepping),
            state.options.direction * stepper.direction(state.stepping));
        state.navigation.currentLayer = nullptr;
        // No volume anymore : end of known world
        if (state.navigation.currentVolume == nullptr) {
          ACTS_VERBOSE(
              volInfo(state)
              << "No more volume to progress to, stopping navigation.");
          // Navigation break & release navigation stepping
          state.navigation.navigationBreak = true;
          stepper.releaseStepSize(state.stepping, ConstrainedStep::actor);
          return;
        } else {
          ACTS_VERBOSE(volInfo(state) << "Volume updated.");
          // Forget the boundary information
          state.navigation.navBoundaries.clear();
          state.navigation.navBoundaryIndex =
              state.navigation.navBoundaries.size();
        }
      } else {
        // Set the navigation stage back to boundary target
        state.navigation.navigationStage = Stage::boundaryTarget;
        ACTS_VERBOSE(volInfo(state) << "Staying focussed on boundary.");
      }
    } else if (state.navigation.currentVolume ==
               state.navigation.targetVolume) {
      if (state.navigation.targetSurface == nullptr) {
        ACTS_WARNING(volInfo(state)
                     << "No further navigation action, proceed to "
                        "target. This is very likely an error");
      } else {
        ACTS_VERBOSE(volInfo(state)
                     << "No further navigation action, proceed to target.");
      }
      // Set navigation break and release the navigation step size
      state.navigation.navigationBreak = true;
      stepper.releaseStepSize(state.stepping, ConstrainedStep::actor);
    } else {
      ACTS_VERBOSE(volInfo(state)
                   << "Status could not be determined - good luck.");
    }

    if (state.navigation.currentSurface != nullptr) {
      assert(state.navigation.currentSurface->isOnSurface(
                 state.geoContext, stepper.position(state.stepping),
                 stepper.direction(state.stepping),
                 BoundaryTolerance::Infinite(),
                 state.options.surfaceTolerance) &&
             "Stepper not on surface");
    }
  }

 private:
  const SurfaceIntersection& candidateIntersection(
      const NavigationSurfaces& surfaces, std::size_t index) const {
    return surfaces.at(index);
  }
  const SurfaceIntersection& candidateIntersection(
      const NavigationLayers& surfaces, std::size_t index) const {
    return surfaces.at(index).first;
  }
  const SurfaceIntersection& candidateIntersection(
      const NavigationBoundaries& surfaces, std::size_t index) const {
    return surfaces.at(index).first;
  }

  /// @brief Status call for test surfaces (surfaces, layers, boundaries)
  ///
  /// If there are surfaces to be handled, check if the current
  /// state is on the surface
  ///
  /// @tparam propagator_state_t The state type of the propagator
  /// @tparam stepper_t The type of stepper used for the propagation
  /// @tparam navigation_surfaces_t Type of the propagator
  ///
  /// @param [in,out] state is the propagation state object
  /// @param [in] stepper Stepper in use
  /// @param [in] navSurfaces is the navigation status objects
  /// @param [in] navIndex test surface fore the status test
  ///
  /// @return boolean return triggers exit to stepper
  template <typename propagator_state_t, typename stepper_t,
            typename navigation_surfaces_t>
  bool surfaceStatus(propagator_state_t& state, const stepper_t& stepper,
                     const navigation_surfaces_t& navSurfaces,
                     std::size_t navIndex) const {
    // No surfaces, status check will be done on layer
    if (navSurfaces.empty() || navIndex == navSurfaces.size()) {
      return false;
    }
    const auto& intersection = candidateIntersection(navSurfaces, navIndex);
    // Take the current surface
    const auto* surface = intersection.object();
    // Check if we are at a surface
    // If we are on the surface pointed at by the index, we can make
    // it the current one to pass it to the other actors
    auto surfaceStatus = stepper.updateSurfaceStatus(
        state.stepping, *surface, intersection.index(), state.options.direction,
        BoundaryTolerance::None(), state.options.surfaceTolerance, logger());
    if (surfaceStatus == Intersection3D::Status::onSurface) {
      ACTS_VERBOSE(volInfo(state)
                   << "Status Surface successfully hit, storing it.");
      // Set in navigation state, so actors and aborters can access it
      state.navigation.currentSurface = surface;
      if (state.navigation.currentSurface != nullptr) {
        ACTS_VERBOSE(volInfo(state)
                     << "Current surface set to surface "
                     << state.navigation.currentSurface->geometryId());
      }
    }
    // Return a positive status: either on it, or on the way
    return true;
  }

  /// Loop over surface candidates here:
  ///  - if an intersect is  valid but not yet reached
  ///    then return with updated step size
  ///  - if an intersect is not valid, switch to next
  ///
  /// @tparam propagator_state_t The state type of the propagator
  /// @tparam stepper_t The type of stepper used for the propagation
  ///
  /// @param [in,out] state is the propagation state object
  /// @param [in] stepper Stepper in use
  ///
  /// boolean return triggers exit to stepper
  template <typename propagator_state_t, typename stepper_t>
  bool targetSurfaces(propagator_state_t& state,
                      const stepper_t& stepper) const {
    if (state.navigation.navigationBreak) {
      return false;
    }

    // The call that we are on a layer and have not yet resolved the surfaces
    // No surfaces, do not return to stepper
    if (state.navigation.navSurfaces.empty() ||
        state.navigation.navSurfaceIndex ==
            state.navigation.navSurfaces.size()) {
      ACTS_VERBOSE(volInfo(state)
                   << "No surfaces present, target at layer first.");
      return false;
    }

    auto layerID = state.navigation.navSurface().object()->geometryId().layer();
    std::pair<MeasurementSurfaces::iterator, MeasurementSurfaces::iterator>
        measurementSurfaceRange =
            state.navigation.measurementSurfaces.equal_range(layerID);
    // Loop over the remaining navigation surfaces
    while (state.navigation.navSurfaceIndex !=
           state.navigation.navSurfaces.size()) {
      // Screen output how much is left to try
      ACTS_VERBOSE(volInfo(state)
                   << (state.navigation.navSurfaces.size() -
                       state.navigation.navSurfaceIndex)
                   << " out of " << state.navigation.navSurfaces.size()
                   << " surfaces remain to try.");
      const auto& intersection = state.navigation.navSurface();
      // Take the surface
      const auto* surface = intersection.object();
      // Screen output which surface you are on
      ACTS_VERBOSE(volInfo(state) << "Next surface candidate will be "
                                  << surface->geometryId());
      // Estimate the surface status
      BoundaryTolerance boundaryTolerance = BoundaryTolerance::None();
      for (auto it = measurementSurfaceRange.first;
           it != measurementSurfaceRange.second; it++) {
        if (surface->geometryId() == it->second) {
          boundaryTolerance = BoundaryTolerance::Infinite();
          break;
        }
      }
      auto surfaceStatus = stepper.updateSurfaceStatus(
          state.stepping, *surface, intersection.index(),
          state.options.direction, boundaryTolerance,
          state.options.surfaceTolerance, logger());
      if (surfaceStatus == Intersection3D::Status::reachable) {
        ACTS_VERBOSE(volInfo(state)
                     << "Surface reachable, step size updated to "
                     << stepper.outputStepSize(state.stepping));
        return true;
      }
      ++state.navigation.navSurfaceIndex;
      continue;
    }

    // Reached the end of the surface iteration
    if (state.navigation.navSurfaceIndex ==
        state.navigation.navSurfaces.size()) {
      // first clear the surface cache
      state.navigation.navSurfaces.clear();
      state.navigation.navSurfaceIndex = state.navigation.navSurfaces.size();

      if (state.navigation.navLayerIndex != state.navigation.navLayers.size()) {
        ACTS_VERBOSE(volInfo(state)
                     << "Last surface on layer reached, switching layer.");
        // now switch to the next layer
        ++state.navigation.navLayerIndex;
      } else {
        ACTS_VERBOSE(volInfo(state)
                     << "Last surface on layer reached, and no layer.");
        if (state.navigation.currentVolume == state.navigation.targetVolume) {
          ACTS_VERBOSE(volInfo(state)
                       << "This is the target volume, stop navigation.");
          state.navigation.navigationBreak = true;
          stepper.releaseStepSize(state.stepping, ConstrainedStep::actor);
        }
      }
    }

    // Do not return to the propagator
    return false;
  }

  /// @brief Target layer candidates.
  ///
  /// We are now trying to advance to the next layer (with surfaces)
  /// Check if we are on the representing surface of the layer pointed
  /// at by navLayerIndex. If so, we unpack the compatible surfaces
  /// (determined by straight line intersect), and set up the index
  /// so that the next postStep() call will enter the surface
  /// check mode above. If no surfaces are found, we skip the layer.
  /// If we unpack a surface, the step size is set to the path length
  /// to the first surface, as determined by straight line intersect.
  ///
  /// @tparam propagator_state_t The state type of the propagator
  /// @tparam stepper_t The type of stepper used for the propagation
  ///
  /// @param [in,out] state is the propagation state object
  /// @param [in] stepper Stepper in use
  ///
  /// @return boolean return triggers exit to stepper
  template <typename propagator_state_t, typename stepper_t>
  bool targetLayers(propagator_state_t& state, const stepper_t& stepper) const {
    using namespace UnitLiterals;

    if (state.navigation.navigationBreak) {
      return false;
    }

    // if there are no layers, go back to the navigator (not stepper yet)
    if (state.navigation.navLayers.empty()) {
      ACTS_VERBOSE(volInfo(state)
                   << "No layers present, resolve volume first.");

      if (resolveLayers(state, stepper)) {
        // The layer resolving worked
        return true;
      }
    }

    // loop over the available navigation layer candidates
    while (state.navigation.navLayerIndex !=
           state.navigation.navLayers.size()) {
      const auto& intersection = state.navigation.navLayer().first;
      // The layer surface
      const auto* layerSurface = intersection.object();
      // We are on the layer
      if (state.navigation.currentSurface == layerSurface) {
        ACTS_VERBOSE(volInfo(state) << "We are on a layer, resolve Surfaces.");
        // If you found surfaces return to the propagator
        if (resolveSurfaces(state, stepper)) {
          return true;
        } else {
          // Try the next one
          ++state.navigation.navLayerIndex;
          continue;
        }
      }
      // Try to step towards it
      auto layerStatus = stepper.updateSurfaceStatus(
          state.stepping, *layerSurface, intersection.index(),
          state.options.direction, BoundaryTolerance::None(),
          state.options.surfaceTolerance, logger());
      if (layerStatus == Intersection3D::Status::reachable) {
        ACTS_VERBOSE(volInfo(state) << "Layer reachable, step size updated to "
                                    << stepper.outputStepSize(state.stepping));
        return true;
      }
      ACTS_VERBOSE(volInfo(state)
                   << "Layer intersection not valid, skipping it.");
      ++state.navigation.navLayerIndex;
    }

    // Re-initialize target at last layer, only in case it is the target volume
    // This avoids a wrong target volume estimation
    if (state.navigation.currentVolume == state.navigation.targetVolume) {
      initializeTarget(state, stepper);
    }
    // Screen output
    if (logger().doPrint(Logging::VERBOSE)) {
      std::ostringstream os;
      os << "Last layer";
      if (state.navigation.currentVolume == state.navigation.targetVolume) {
        os << " (final volume) done, proceed to target.";
      } else {
        os << " done, target volume boundary.";
      }
      logger().log(Logging::VERBOSE, os.str());
    }

    // Set the navigation break if necessary
    if (state.navigation.currentVolume == state.navigation.targetVolume) {
      ACTS_VERBOSE(volInfo(state)
                   << "This is the target volume, stop navigation.");
      state.navigation.navigationBreak = true;
      stepper.releaseStepSize(state.stepping, ConstrainedStep::actor);
    }
    return false;
  }

  /// @brief Navigation through volumes
  ///
  /// This is the boundary check routine. If the code above set up the
  /// boundary surface index, we advance through them here. If we are on
  /// the boundary surface, we set the current surface to the boundary
  /// surface, and get the volume pointed at by the boundary surface.  Next
  /// we unpack the layers from that volume. If the volume contains layers
  /// we set the step size to the straight line path length to the first
  /// layer.  If we don't find a next volume, the navigationBreak
  /// indicator is set.  This ends the navigation. Finally, the boundary
  /// index is cleared, so that the subsequent call goes back to
  /// the layer iteration logic.
  ///
  /// If we are not on the current boundary surface, we try the next one.
  /// The index is advanced and the step size is set. If no straight
  /// line intersect is found, the boundary surface is skipped.
  /// If we are out of boundary surfaces, the navigation is terminated.
  ///
  /// @tparam propagator_state_t The state type of the propagator
  /// @tparam stepper_t The type of stepper used for the propagation
  ///
  /// @param [in,out] state is the propagation state object
  /// @param [in] stepper Stepper in use
  ///
  /// boolean return triggers exit to stepper
  template <typename propagator_state_t, typename stepper_t>
  bool targetBoundaries(propagator_state_t& state,
                        const stepper_t& stepper) const {
    if (state.navigation.navigationBreak) {
      return false;
    }

    if (state.navigation.currentVolume == nullptr) {
      ACTS_VERBOSE(volInfo(state)
                   << "No sufficient information to resolve boundary, "
                      "stopping navigation.");
      stepper.releaseStepSize(state.stepping, ConstrainedStep::actor);
      return false;
    } else if (state.navigation.currentVolume ==
               state.navigation.targetVolume) {
      ACTS_VERBOSE(volInfo(state)
                   << "In target volume: no need to resolve boundary, "
                      "stopping navigation.");
      state.navigation.navigationBreak = true;
      stepper.releaseStepSize(state.stepping, ConstrainedStep::actor);
      return true;
    }

    // Re-initialize target at volume boundary
    initializeTarget(state, stepper);

    // Helper function to find boundaries
    auto findBoundaries = [&]() -> bool {
      // The navigation options
      NavigationOptions<Surface> navOpts;
      // Exclude the current surface in case it's a boundary
      navOpts.startObject = state.navigation.currentSurface;
      navOpts.nearLimit = state.options.surfaceTolerance;
      navOpts.farLimit =
          stepper.getStepSize(state.stepping, ConstrainedStep::aborter);

      ACTS_VERBOSE(volInfo(state)
                   << "Try to find boundaries, we are at: "
                   << stepper.position(state.stepping).transpose() << ", dir: "
                   << stepper.direction(state.stepping).transpose());

      // Evaluate the boundary surfaces
      state.navigation.navBoundaries =
          state.navigation.currentVolume->compatibleBoundaries(
              state.geoContext, stepper.position(state.stepping),
              state.options.direction * stepper.direction(state.stepping),
              navOpts, logger());
      std::sort(state.navigation.navBoundaries.begin(),
                state.navigation.navBoundaries.end(),
                [](const auto& a, const auto& b) {
                  return SurfaceIntersection::pathLengthOrder(a.first, b.first);
                });

      // Print boundary information
      if (logger().doPrint(Logging::VERBOSE)) {
        std::ostringstream os;
        os << state.navigation.navBoundaries.size();
        os << " boundary candidates found at path(s): ";
        for (auto& bc : state.navigation.navBoundaries) {
          os << bc.first.pathLength() << "  ";
        }
        logger().log(Logging::VERBOSE, os.str());
      }

      // Set the begin index
      state.navigation.navBoundaryIndex = 0;
      if (!state.navigation.navBoundaries.empty()) {
        // Set to the first and return to the stepper
        stepper.updateStepSize(state.stepping,
                               state.navigation.navBoundary().first,
                               state.options.direction, true);
        ACTS_VERBOSE(volInfo(state) << "Navigation stepSize updated to "
                                    << stepper.outputStepSize(state.stepping));
        return true;
      }
      return false;
    };

    // No boundaries are assigned yet, find them
    if (state.navigation.navBoundaries.empty() && findBoundaries()) {
      return true;
    }

    // Loop over the boundary surface
    while (state.navigation.navBoundaryIndex !=
           state.navigation.navBoundaries.size()) {
      const auto& intersection = state.navigation.navBoundary().first;
      // That is the current boundary surface
      const auto* boundarySurface = intersection.object();
      // Step towards the boundary surfrace
      auto boundaryStatus = stepper.updateSurfaceStatus(
          state.stepping, *boundarySurface, intersection.index(),
          state.options.direction, BoundaryTolerance::None(),
          state.options.surfaceTolerance, logger());
      if (boundaryStatus == Intersection3D::Status::reachable) {
        ACTS_VERBOSE(volInfo(state)
                     << "Boundary reachable, step size updated to "
                     << stepper.outputStepSize(state.stepping));
        return true;
      } else {
        ACTS_VERBOSE("Boundary "
                     << (state.navigation.navBoundaries.size() -
                         state.navigation.navBoundaryIndex)
                     << " out of " << state.navigation.navBoundaries.size()
                     << " not reachable anymore, switching to next.");
        ACTS_VERBOSE("Targeted boundary surface was: \n"
                     << boundarySurface->toStream(state.geoContext));
      }
      // Increase the index to the next one
      ++state.navigation.navBoundaryIndex;
    }

    // Tried our best, but couldn't do anything
    state.navigation.navBoundaries.clear();
    state.navigation.navBoundaryIndex = state.navigation.navBoundaries.size();
    return false;
  }

  /// @brief Navigation (re-)initialisation for the target
  ///
  /// @note This is only called a few times every propagation/extrapolation
  ///
  /// As a straight line estimate can lead you to the wrong destination
  /// Volume, this will be called at:
  /// - initialization
  /// - attempted volume switch
  /// Target finding by association will not be done again
  ///
  /// @tparam propagator_state_t The state type of the propagator
  /// @tparam stepper_t The type of stepper used for the propagation
  ///
  /// @param [in,out] state is the propagation state object
  /// @param [in] stepper Stepper in use
  ///
  /// boolean return triggers exit to stepper
  template <typename propagator_state_t, typename stepper_t>
  void initializeTarget(propagator_state_t& state,
                        const stepper_t& stepper) const {
    if (state.navigation.targetVolume != nullptr &&
        state.stepping.pathAccumulated == 0.) {
      ACTS_VERBOSE(volInfo(state)
                   << "Re-initialzing cancelled as it is the first step.");
      return;
    }
    // Fast Navigation initialization for target:
    if (state.navigation.targetSurface != nullptr &&
        state.navigation.targetSurface->associatedLayer() &&
        state.navigation.targetVolume == nullptr) {
      ACTS_VERBOSE(volInfo(state)
                   << "Fast target initialization through association.");
      ACTS_VERBOSE(volInfo(state)
                   << "Target surface set to "
                   << state.navigation.targetSurface->geometryId());
      state.navigation.targetLayer =
          state.navigation.targetSurface->associatedLayer();
      state.navigation.targetVolume =
          state.navigation.targetLayer->trackingVolume();
    } else if (state.navigation.targetSurface != nullptr) {
      // screen output that you do a re-initialization
      if (state.navigation.targetVolume != nullptr) {
        ACTS_VERBOSE(volInfo(state)
                     << "Re-initialization of target volume triggered.");
      }
      // Slow navigation initialization for target:
      // target volume and layer search through global search
      auto targetIntersection =
          state.navigation.targetSurface
              ->intersect(
                  state.geoContext, stepper.position(state.stepping),
                  state.options.direction * stepper.direction(state.stepping),
                  BoundaryTolerance::Infinite(), state.options.surfaceTolerance)
              .closest();
      if (targetIntersection.isValid()) {
        ACTS_VERBOSE(volInfo(state)
                     << "Target estimate position ("
                     << targetIntersection.position().x() << ", "
                     << targetIntersection.position().y() << ", "
                     << targetIntersection.position().z() << ")");
        /// get the target volume from the intersection
        auto tPosition = targetIntersection.position();
        state.navigation.targetVolume =
            m_cfg.trackingGeometry->lowestTrackingVolume(state.geoContext,
                                                         tPosition);
        state.navigation.targetLayer =
            state.navigation.targetVolume != nullptr
                ? state.navigation.targetVolume->associatedLayer(
                      state.geoContext, tPosition)
                : nullptr;
        if (state.navigation.targetVolume != nullptr) {
          ACTS_VERBOSE(volInfo(state)
                       << "Target volume estimated : "
                       << state.navigation.targetVolume->volumeName());
        }
      }
    }
  }

  /// @brief Resolve the surfaces of this layer
  ///
  /// @tparam propagator_state_t The state type of the propagator
  /// @tparam stepper_t The type of stepper used for the propagation
  ///
  /// @param [in,out] state is the propagation state object
  /// @param [in] stepper Stepper in use
  ///
  /// boolean return triggers exit to stepper
  template <typename propagator_state_t, typename stepper_t>
  bool resolveSurfaces(propagator_state_t& state,
                       const stepper_t& stepper) const {
    // get the layer and layer surface
    const Layer* currentLayer = state.navigation.currentLayer;

    if (currentLayer == nullptr) {
      ACTS_VERBOSE(volInfo(state) << "No layer to resolve surfaces.");
      return false;
    }

    const Surface* layerSurface = &currentLayer->surfaceRepresentation();

    // Use navigation parameters and NavigationOptions
    NavigationOptions<Surface> navOpts;
    navOpts.resolveSensitive = m_cfg.resolveSensitive;
    navOpts.resolveMaterial = m_cfg.resolveMaterial;
    navOpts.resolvePassive = m_cfg.resolvePassive;
    navOpts.startObject = state.navigation.currentSurface;
    navOpts.endObject = state.navigation.targetSurface;

    if (!state.navigation.options.externalSurfaces.empty()) {
      navOpts.externalSurfaces = state.navigation.options.externalSurfaces;
    }

    if (!state.navigation.measurementSurfaces.empty()) {
      auto layerID = layerSurface->geometryId().layer();
      auto measurementSurfaceRange =
          state.navigation.measurementSurfaces.equal_range(layerID);
      navOpts.measurementSurfaces.reserve(
          state.navigation.measurementSurfaces.count(layerID));
      for (auto itSurface = measurementSurfaceRange.first;
           itSurface != measurementSurfaceRange.second; itSurface++) {
        navOpts.measurementSurfaces.push_back(itSurface->second);
      }
    }

    navOpts.nearLimit = state.options.surfaceTolerance;
    navOpts.farLimit =
        stepper.getStepSize(state.stepping, ConstrainedStep::aborter);

    // get the surfaces
    state.navigation.navSurfaces = currentLayer->compatibleSurfaces(
        state.geoContext, stepper.position(state.stepping),
        state.options.direction * stepper.direction(state.stepping), navOpts);
    std::sort(state.navigation.navSurfaces.begin(),
              state.navigation.navSurfaces.end(),
              SurfaceIntersection::pathLengthOrder);

    // Print surface information
    if (logger().doPrint(Logging::VERBOSE)) {
      std::ostringstream os;
      os << state.navigation.navSurfaces.size();
      os << " surface candidates found at path(s): ";
      for (auto& sfc : state.navigation.navSurfaces) {
        os << sfc.pathLength() << "  ";
      }
      logger().log(Logging::VERBOSE, os.str());
    }

    // Surface candidates have been found
    if (!state.navigation.navSurfaces.empty()) {
      // set the index
      state.navigation.navSurfaceIndex = 0;
      // The stepper updates the step size ( single / multi component)
      stepper.updateStepSize(state.stepping, state.navigation.navSurface(),
                             state.options.direction, true);
      ACTS_VERBOSE(volInfo(state) << "Navigation stepSize updated to "
                                  << stepper.outputStepSize(state.stepping));
      return true;
    }

    state.navigation.navSurfaceIndex = state.navigation.navSurfaces.size();
    ACTS_VERBOSE(volInfo(state) << "No surface candidates found.");
    return false;
  }

  /// @brief Navigation through layers
  ///
  /// Resolve layers.
  ///
  /// This initializes the layer candidates when starting
  /// or when entering a new volume
  ///
  /// @tparam propagator_state_t The state type of the propagator
  /// @tparam stepper_t The type of stepper used for the propagation
  ///
  /// @param [in,out] state is the propagation state object
  /// @param [in] stepper Stepper in use
  ///
  /// @return boolean return triggers exit to stepper
  template <typename propagator_state_t, typename stepper_t>
  bool resolveLayers(propagator_state_t& state,
                     const stepper_t& stepper) const {
    ACTS_VERBOSE(volInfo(state) << "Searching for compatible layers.");

    // Create the navigation options
    // - and get the compatible layers, start layer will be excluded
    NavigationOptions<Layer> navOpts;
    navOpts.resolveSensitive = m_cfg.resolveSensitive;
    navOpts.resolveMaterial = m_cfg.resolveMaterial;
    navOpts.resolvePassive = m_cfg.resolvePassive;
    navOpts.startObject = state.navigation.currentLayer;
    navOpts.nearLimit = state.options.surfaceTolerance;
    navOpts.farLimit =
        stepper.getStepSize(state.stepping, ConstrainedStep::aborter);

    // Request the compatible layers
    state.navigation.navLayers =
        state.navigation.currentVolume->compatibleLayers(
            state.geoContext, stepper.position(state.stepping),
            state.options.direction * stepper.direction(state.stepping),
            navOpts);
    std::sort(state.navigation.navLayers.begin(),
              state.navigation.navLayers.end(),
              [](const auto& a, const auto& b) {
                return SurfaceIntersection::pathLengthOrder(a.first, b.first);
              });

    // Print layer information
    if (logger().doPrint(Logging::VERBOSE)) {
      std::ostringstream os;
      os << state.navigation.navLayers.size();
      os << " layer candidates found at path(s): ";
      for (auto& lc : state.navigation.navLayers) {
        os << lc.first.pathLength() << "  ";
      }
      logger().log(Logging::VERBOSE, os.str());
    }

    // Layer candidates have been found
    if (!state.navigation.navLayers.empty()) {
      // Set the index to the first
      state.navigation.navLayerIndex = 0;
      // Setting the step size towards first
      ACTS_VERBOSE(volInfo(state) << "Target at layer.");
      // The stepper updates the step size ( single / multi component)
      stepper.updateStepSize(state.stepping, state.navigation.navLayer().first,
                             state.options.direction, true);
      ACTS_VERBOSE(volInfo(state) << "Navigation stepSize updated to "
                                  << stepper.outputStepSize(state.stepping));
      return true;
    }

    // Set the index to the end of the list
    state.navigation.navLayerIndex = state.navigation.navLayers.size();

    // Screen output - no layer candidates found
    ACTS_VERBOSE(volInfo(state) << "No compatible layer candidates found.");
    // Release the step size
    stepper.releaseStepSize(state.stepping, ConstrainedStep::actor);
    return false;
  }

  /// Inactive
  ///
  /// This checks if a navigation break had been triggered or navigator
  /// is misconfigured
  ///
  /// @tparam propagator_state_t The state type of the propagator
  /// @tparam stepper_t The type of stepper used for the propagation
  ///
  /// @param [in,out] state is the propagation state object
  /// @param [in] stepper Stepper in use
  ///
  /// boolean return triggers exit to stepper
  template <typename propagator_state_t, typename stepper_t>
  bool inactive(propagator_state_t& state, const stepper_t& stepper) const {
    // Void behavior in case no tracking geometry is present
    if (m_cfg.trackingGeometry == nullptr) {
      return true;
    }
    // turn the navigator into void when you are instructed to do nothing
    if (!m_cfg.resolveSensitive && !m_cfg.resolveMaterial &&
        !m_cfg.resolvePassive) {
      return true;
    }

    // Navigation break handling
    // This checks if a navigation break had been triggered:
    // - If so & the target exists or was hit - it simply returns
    // - If a target exists and was not yet hit, it checks for it
    // -> return is always to the stepper
    if (state.navigation.navigationBreak) {
      // target exists and reached, or no target exists
      if (state.navigation.targetReached ||
          state.navigation.targetSurface == nullptr) {
        return true;
      }
      // TODO we do not know the intersection index - passing 0
      auto targetStatus = stepper.updateSurfaceStatus(
          state.stepping, *state.navigation.targetSurface, 0,
          state.options.direction, BoundaryTolerance::None(),
          state.options.surfaceTolerance, logger());
      // the only advance could have been to the target
      if (targetStatus == Intersection3D::Status::onSurface) {
        // set the target surface
        state.navigation.currentSurface = state.navigation.targetSurface;
        ACTS_VERBOSE(volInfo(state)
                     << volInfo(state)
                     << "Current surface set to target surface "
                     << state.navigation.currentSurface->geometryId());
        return true;
      }
    }
    return false;
  }

 private:
  template <typename propagator_state_t>
  std::string volInfo(const propagator_state_t& state) const {
    return (state.navigation.currentVolume != nullptr
                ? state.navigation.currentVolume->volumeName()
                : "No Volume") +
           " | ";
  }

  const Logger& logger() const { return *m_logger; }

  Config m_cfg;

  std::shared_ptr<const Logger> m_logger;
};

}  // namespace Acts<|MERGE_RESOLUTION|>--- conflicted
+++ resolved
@@ -92,7 +92,7 @@
       boost::container::small_vector<BoundaryIntersection, 4>;
 
   using MeasurementSurfaces =
-      std::multimap<GeometryIdentifier, GeometryIdentifier>;
+      std::multimap<std::uint64_t, GeometryIdentifier>;
 
   /// The navigation stage
   enum struct Stage : int {
@@ -120,6 +120,16 @@
 
     void insertExternalSurface(const Surface* surface) {
       externalSurfaces.push_back(surface);
+    }
+
+    MeasurementSurfaces measurementSurfaces = {};
+    
+    /// Range of external surfaces to be considered
+    std::pair<MeasurementSurfaces::iterator, MeasurementSurfaces::iterator>
+        currentMeasurementSurfaceRange;
+
+    void insertMeasurementSurface(GeometryIdentifier geoId) {
+        measurementSurfaces.emplace(geoId.layer(), geoId);
     }
 
     void setPlainOptions(const NavigatorPlainOptions& options) {
@@ -184,31 +194,23 @@
     bool navigationBreak = false;
     // The navigation stage (@todo: integrate break, target)
     Stage navigationStage = Stage::undefined;
-<<<<<<< HEAD
-
-    void reset() {
-      navSurfaces.clear();
-      navSurfaceIndex = navSurfaces.size();
-      navLayers.clear();
-      navLayerIndex = navLayers.size();
-      navBoundaries.clear();
-      navBoundaryIndex = navBoundaries.size();
-
-      currentVolume = nullptr;
-      currentLayer = nullptr;
-      currentSurface = nullptr;
-
-      navigationStage = Stage::undefined;
-    }
-=======
     /// Force intersection with boundaries
     bool forceIntersectBoundaries = false;
 
-    MeasurementSurfaces measurementSurfaces = {};
-    /// Range of external surfaces to be considered
-    std::pair<MeasurementSurfaces::iterator, MeasurementSurfaces::iterator>
-        currentMeasurementSurfaceRange;
->>>>>>> a7b2d1d7
+    void reset() {
+        navSurfaces.clear();
+        navSurfaceIndex = navSurfaces.size();
+        navLayers.clear();
+        navLayerIndex = navLayers.size();
+        navBoundaries.clear();
+        navBoundaryIndex = navBoundaries.size();
+    
+        currentVolume = nullptr;
+        currentLayer = nullptr;
+        currentSurface = nullptr;
+    
+        navigationStage = Stage::undefined;
+    }
   };
 
   /// Constructor with configuration object
@@ -228,11 +230,6 @@
     state.startSurface = options.startSurface;
     state.targetSurface = options.targetSurface;
     return state;
-  }
-
-  void insertMeasurementSurface(State& state, GeometryIdentifier geoId) const {
-    state.measurementSurfaces.insert(
-        std::pair<std::uint64_t, GeometryIdentifier>(geoId.layer(), geoId));
   }
 
   const Surface* currentSurface(const State& state) const {
@@ -716,7 +713,7 @@
     auto layerID = state.navigation.navSurface().object()->geometryId().layer();
     std::pair<MeasurementSurfaces::iterator, MeasurementSurfaces::iterator>
         measurementSurfaceRange =
-            state.navigation.measurementSurfaces.equal_range(layerID);
+            state.navigation.options.measurementSurfaces.equal_range(layerID);
     // Loop over the remaining navigation surfaces
     while (state.navigation.navSurfaceIndex !=
            state.navigation.navSurfaces.size()) {
@@ -1136,12 +1133,12 @@
       navOpts.externalSurfaces = state.navigation.options.externalSurfaces;
     }
 
-    if (!state.navigation.measurementSurfaces.empty()) {
+    if (!state.navigation.options.measurementSurfaces.empty()) {
       auto layerID = layerSurface->geometryId().layer();
       auto measurementSurfaceRange =
-          state.navigation.measurementSurfaces.equal_range(layerID);
+          state.navigation.options.measurementSurfaces.equal_range(layerID);
       navOpts.measurementSurfaces.reserve(
-          state.navigation.measurementSurfaces.count(layerID));
+          state.navigation.options.measurementSurfaces.count(layerID));
       for (auto itSurface = measurementSurfaceRange.first;
            itSurface != measurementSurfaceRange.second; itSurface++) {
         navOpts.measurementSurfaces.push_back(itSurface->second);
