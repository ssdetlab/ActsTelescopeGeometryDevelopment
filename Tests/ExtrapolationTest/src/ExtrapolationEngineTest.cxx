//////////////////////////////////////////////////////////////////
// ExtrapolationEngineTest.cxx, ACTS project
///////////////////////////////////////////////////////////////////

// Test module
#include "ExtrapolationTest/ExtrapolationEngineTest.h"
// Geometry module
#include "Surfaces/PerigeeSurface.h"
// Gaudi
#include "GaudiKernel/ITHistSvc.h"

DECLARE_COMPONENT(Acts::ExtrapolationEngineTest)

Acts::ExtrapolationEngineTest::ExtrapolationEngineTest(const std::string& name, ISvcLocator* pSvcLocator) :
 Acts::ExtrapolationTestBase(name, pSvcLocator),
 m_extrapolationEngine("",name),
 m_parametersProcessor(""),
 m_processSensitive(true),
 m_processPassive(true),
 m_parametersMode(1),
 m_particleHypothesis(2),
 m_smearProductionVertex(false),
 m_smearFlatOriginT(false),
 m_smearFlatOriginZ(false),
 m_sigmaOriginT(0.),
 m_sigmaOriginZ(0.),
 m_d0Min(0.),
 m_d0Max(0.),
 m_z0Min(0.),
 m_z0Max(0.),
 m_etaMin(-3.),
 m_etaMax(3.),
 m_phiMin(-M_PI),
 m_phiMax(M_PI),
 m_ptMin(100.),
 m_ptMax(100000.),
 m_pathLimit(10e10),
 m_collectSensitive(false),
 m_collectPassive(false),
 m_collectBoundary(false),
 m_collectMaterial(false),
 m_collectJacobians(false),
 m_sensitiveCurvilinear(false),
<<<<<<< HEAD
 m_searchMode(0), 
=======
 m_robustSearch(false),
>>>>>>> 29da3db4
 m_backExtrapolation(false),
 m_stepsPhi(1),
 m_currentPhiStep(0),
 m_etaScans(0),
 m_currentEta(0.),
 m_phiScans(0),
 m_currentPhi(0.),
 m_splitCharge(false),
 m_writeTree(true),
 m_treeName("ExtrapolationEngineTest"),
 m_treeFolder("/val/"),
 m_treeDescription("ExtrapolationEngine test setup"),
 m_tree(0),
 m_tRandom(0),
 m_startPositionX(0),
 m_startPositionY(0),
 m_startPositionZ(0),
 m_startPositionR(0),
 m_startPhi(0),
 m_startTheta(0),
 m_startEta(0),
 m_startP(0),
 m_startPt(0),
 m_charge(-1.0),
 m_endSuccessful(0),
 m_endPositionX(0),
 m_endPositionY(0),
 m_endPositionZ(0),
 m_endPositionR(0),
 m_endPhi(0),
 m_endTheta(0),
 m_endEta(0),
 m_endP(0),
 m_endPt(0),
 m_endPathLength(0),
 m_backSuccessful(0),
 m_backPositionX(0),
 m_backPositionY(0),
 m_backPositionZ(0),
 m_backPositionR(0),
 m_backPhi(0),
 m_backTheta(0),
 m_backEta(0),
 m_backP(0),
<<<<<<< HEAD
 m_backPt(0),
 m_sensitiveLocalType(nullptr),
 m_sensitiveLocal0(nullptr),
 m_sensitiveLocal1(nullptr),
 m_materialThicknessInX0Accumulated(nullptr),
 m_materialThicknessInX0Steps(nullptr),
 m_materialThicknessInL0Steps(nullptr),
 m_materialPositionX(nullptr),
 m_materialPositionY(nullptr),
 m_materialPositionZ(nullptr),
 m_materialPositionR(nullptr),
 m_materialPositionP(nullptr),
 m_materialPositionPt(nullptr),
 m_materialScaling(nullptr)
=======
 m_backPt(0)
// m_histogramSvc("",name)
>>>>>>> 29da3db4
{
    // the extrapolation engine
    declareProperty("ExtrapolationEngine",      m_extrapolationEngine);
    // the Parameter Base
    declareProperty("ParametersProcessor",      m_parametersProcessor);
    declareProperty("ProcessSensitive",         m_processSensitive);
    declareProperty("ProcessPassive",           m_processPassive);
    // charged / neutral & other stuff
    declareProperty("ParametersMode",           m_parametersMode);
    declareProperty("ParticleHypothesis",       m_particleHypothesis);
    declareProperty("BackExtrapolation",        m_backExtrapolation);
    // configuration
    declareProperty("PathLimit",                m_pathLimit);
    declareProperty("CollectSensitive",         m_collectSensitive);
    declareProperty("CollectPassive",           m_collectPassive);
    declareProperty("CollectBoundary",          m_collectBoundary);
    declareProperty("CollectMaterial",          m_collectMaterial);
    declareProperty("CollectJacobians",         m_collectJacobians);
    declareProperty("SensitiveCurvilinear",     m_sensitiveCurvilinear);
    declareProperty("SearchMode",               m_searchMode);
    // Mode for scanning in steps
    declareProperty("ScanMode",                 m_scanMode);
    declareProperty("EtaScans",                 m_etaScans);
    declareProperty("PhiSteps",                 m_stepsPhi);
    declareProperty("PhiScans",                 m_phiScans);
    declareProperty("SplitCharge",              m_splitCharge);
    // production vertices
    declareProperty("SmearOrigin",              m_smearProductionVertex);
    declareProperty("SmearFlatOriginD0",        m_smearFlatOriginT);
    declareProperty("SmearFlatOriginZ0",        m_smearFlatOriginZ);
    declareProperty("SimgaOriginD0",            m_sigmaOriginT);
    declareProperty("SimgaOriginZ0",            m_sigmaOriginZ);
    // d0 min / max values for flat smearing
    declareProperty("D0Min",                    m_d0Min);
    declareProperty("D0Max",                    m_d0Max);
    // z0 min / max values for flat smearing
    declareProperty("Z0Min",                    m_z0Min);
    declareProperty("Z0Max",                    m_z0Max);
    // eta min / max values
    declareProperty("EtaMin",                   m_etaMin);
    declareProperty("EtaMax",                   m_etaMax);
    // phi min / max values
    declareProperty("PhiMin",                   m_phiMin);
    declareProperty("PhiMax",                   m_phiMax);
    // pt min / max values
    declareProperty("PtMin",                    m_ptMin);
    declareProperty("PtMax",                    m_ptMax);
    // the properties
    declareProperty("NumTestsPerEvent",         m_numTests=100);
    declareProperty("WriteValidationTree",      m_writeTree);    
    declareProperty("TreeName",                 m_treeName);
    declareProperty("TreeFolder",               m_treeFolder);
    declareProperty("TreeDescription",          m_treeDescription);
}

StatusCode Acts::ExtrapolationEngineTest::finalize() {

<<<<<<< HEAD
    if (m_writeTree){
        // memory clean up
        for (size_t ip = 0; ip < m_parameterNames.size(); ++ip){
            // create
            delete m_pPositionX[ip];
            delete m_pPositionY[ip];
            delete m_pPositionZ[ip];
            delete m_pPositionR[ip];
            delete m_pPhi[ip];
            delete m_pTheta[ip];
            delete m_pEta[ip];
            delete m_pP[ip];
            delete m_pPt[ip];
        }  
        if (m_collectSensitive){
            delete m_sensitiveLocalType;
            delete m_sensitiveLocal0;
            delete m_sensitiveLocal1;
        }
        if (m_collectMaterial){
            delete m_materialThicknessInX0Accumulated;
            delete m_materialThicknessInX0Steps;
            delete m_materialThicknessInL0Steps;
            delete m_materialPositionX;
            delete m_materialPositionY;
            delete m_materialPositionZ;
            delete m_materialPositionR;
            delete m_materialPositionP;
            delete m_materialPositionPt;
            delete m_materialScaling;
        }
    }
=======
    // memory clean up
    for (size_t ip = 0; ip < m_parameterNames.size(); ++ip){
        // create
        delete m_pPositionX[ip];
        delete m_pPositionY[ip];
        delete m_pPositionZ[ip];
        delete m_pPositionR[ip];
        delete m_pPhi[ip];
        delete m_pTheta[ip];
        delete m_pEta[ip];
        delete m_pP[ip];
        delete m_pPt[ip];
    }
    delete m_materialThicknessInX0Accumulated;
    delete m_materialThicknessInX0Steps;
    delete m_materialThicknessInL0Steps;
    delete m_materialPositionX;
    delete m_materialPositionY;
    delete m_materialPositionZ;
    delete m_materialPositionR;
    delete m_materialPositionP;
    delete m_materialPositionPt;
    delete m_materialScaling;

>>>>>>> 29da3db4
    return StatusCode::SUCCESS;
}

StatusCode Acts::ExtrapolationEngineTest::initializeTest()
{
    MSG_INFO("initialize ExtrapolationEngineTest0");
    // Extrapolation engine
    RETRIEVE_FATAL(m_extrapolationEngine);
    MSG_INFO("initialize ExtrapolationEngineTest1");
    // Writer
    RETRIEVE_NONEMPTY_FATAL(m_parametersProcessor);
    // success
    return StatusCode::SUCCESS;
}

StatusCode Acts::ExtrapolationEngineTest::bookTree()
{
    MSG_VERBOSE("Booking the Extrapolation test Tree.");
<<<<<<< HEAD
    
    if (m_writeTree){
        // ------------------------------> OUTPUT NTUPLE (geometry validation)
        m_tree = new TTree(m_treeName.c_str(), m_treeDescription.c_str());
        // add the Branches
        m_tree->Branch("StartPosX",     &m_startPositionX);
        m_tree->Branch("StartPosY",     &m_startPositionY);
        m_tree->Branch("StartPosZ",     &m_startPositionZ);
        m_tree->Branch("StartPosR",     &m_startPositionR);
        m_tree->Branch("StartPhi",      &m_startPhi);
        m_tree->Branch("StartEta",      &m_startEta);
        m_tree->Branch("StartTheta",    &m_startTheta);
        m_tree->Branch("StartP",        &m_startP);
        m_tree->Branch("StartPt",       &m_startPt);
        if (m_parametersMode) m_tree->Branch("StartCharge",   &m_charge);
        
        m_tree->Branch("EndSuccessful", &m_endSuccessful);
        m_tree->Branch("EndPosX",       &m_endPositionX);
        m_tree->Branch("EndPosY",       &m_endPositionY);
        m_tree->Branch("EndPosZ",       &m_endPositionZ);
        m_tree->Branch("EndPosR",       &m_endPositionR);
        m_tree->Branch("EndPhi",        &m_endPhi);
        m_tree->Branch("EndEta",        &m_endEta);
        m_tree->Branch("EndTheta",      &m_endTheta);
        m_tree->Branch("EndP",          &m_endP);
        m_tree->Branch("EndPt",         &m_endPt);
        // also add the path length
        m_tree->Branch("EndPathLength", &m_endPathLength);
        
        if (m_backExtrapolation){
            m_tree->Branch("BackSuccessful", &m_backSuccessful);
            m_tree->Branch("BackPosX",       &m_backPositionX);
            m_tree->Branch("BackPosY",       &m_backPositionY);
            m_tree->Branch("BackPosZ",       &m_backPositionZ);
            m_tree->Branch("BackPosR",       &m_backPositionR);
            m_tree->Branch("BackPhi",        &m_backPhi);
            m_tree->Branch("BackEta",        &m_backEta);
            m_tree->Branch("BackTheta",      &m_backTheta);
            m_tree->Branch("BackP",          &m_backP);
            m_tree->Branch("BackPt",         &m_backPt);
        }
        
        // this fixes the parameters to order
        m_parameterNames.push_back("Sensitive");
        m_parameterNames.push_back("Passive");
        m_parameterNames.push_back("Boundary");
        for (size_t ip = 0; ip < m_parameterNames.size(); ++ip){
            // create
            m_pPositionX.push_back( new std::vector<float> );
            m_pPositionY.push_back( new std::vector<float> );
            m_pPositionZ.push_back( new std::vector<float> );
            m_pPositionR.push_back( new std::vector<float> );
            m_pPhi.push_back( new std::vector<float> );      
            m_pTheta.push_back( new std::vector<float> );
            m_pEta.push_back( new std::vector<float> );
            m_pP.push_back( new std::vector<float> );
            m_pPt.push_back( new std::vector<float> );
	    
            // define the branches    
            m_tree->Branch(m_parameterNames[ip]+"PosX",       m_pPositionX[ip]);
            m_tree->Branch(m_parameterNames[ip]+"PosY",       m_pPositionY[ip]);
            m_tree->Branch(m_parameterNames[ip]+"PosZ",       m_pPositionZ[ip]);
            m_tree->Branch(m_parameterNames[ip]+"PosR",       m_pPositionR[ip]);
            m_tree->Branch(m_parameterNames[ip]+"Phi",        m_pPhi[ip]      );
            m_tree->Branch(m_parameterNames[ip]+"Eta",        m_pTheta[ip]    );
            m_tree->Branch(m_parameterNames[ip]+"Theta",      m_pEta[ip]      );
            m_tree->Branch(m_parameterNames[ip]+"P",          m_pP[ip]        );
            m_tree->Branch(m_parameterNames[ip]+"Pt",         m_pPt[ip]       );
        }
        
        if (m_collectSensitive){
             m_sensitiveLocalType              = new std::vector<float>;
             m_sensitiveLocal0                 = new std::vector<float>;
             m_sensitiveLocal1                 = new std::vector<float>;
             m_tree->Branch("SensitiveType",   m_sensitiveLocalType);
             m_tree->Branch("SensitiveLoc0",   m_sensitiveLocal0);
             m_tree->Branch("SensitiveLoc1",   m_sensitiveLocal1);
        }
        
        // collect the material, you need branches for this
        if (m_collectMaterial){
            m_materialThicknessInX0Accumulated = new std::vector<float>;
            m_materialThicknessInX0Steps       = new std::vector<float>;
            m_materialThicknessInL0Steps       = new std::vector<float>;     
            m_materialPositionX                = new std::vector<float>;
            m_materialPositionY                = new std::vector<float>;
            m_materialPositionZ                = new std::vector<float>;
            m_materialPositionR                = new std::vector<float>;
            m_materialPositionP                = new std::vector<float>;
            m_materialPositionPt               = new std::vector<float>;
            m_materialScaling                  = new std::vector<float>;   
            m_tree->Branch("MaterialThicknessInX0",                &m_materialThicknessInX0);
            m_tree->Branch("MaterialThicknessInL0",                &m_materialThicknessInL0);
            m_tree->Branch("MaterialThicknessZARho",               &m_materialThicknessZARho);
            m_tree->Branch("MaterialThicknessSensitiveInX0",       &m_materialThicknessInX0Sensitive);
            m_tree->Branch("MaterialThicknessPassiveInX0",         &m_materialThicknessInX0Passive  );
            m_tree->Branch("MaterialThicknessBoundaryInX0",        &m_materialThicknessInX0Boundary );
            m_tree->Branch("MaterialThicknessAccumulatedX0",       m_materialThicknessInX0Accumulated );
            m_tree->Branch("MaterialThicknessStepsInX0",           m_materialThicknessInX0Steps);
            m_tree->Branch("MaterialThicknessStepsInL0",           m_materialThicknessInL0Steps);
            m_tree->Branch("MaterialPosX",                         m_materialPositionX);
            m_tree->Branch("MaterialPosY",                         m_materialPositionY);
            m_tree->Branch("MaterialPosZ",                         m_materialPositionZ);
            m_tree->Branch("MaterialPosR",                         m_materialPositionR);
            m_tree->Branch("MaterialPosP",                         m_materialPositionP);
            m_tree->Branch("MaterialPosPt",                        m_materialPositionPt);       
            m_tree->Branch("MaterialScaling",                      m_materialScaling);
        }
        
        // now register the Tree
        ITHistSvc* tHistSvc = 0;
        if (service("THistSvc",tHistSvc).isFailure()) {
          MSG_ERROR( "initialize() Could not find Hist Service  -> Switching Tree output off !" );
            delete m_tree; m_tree = 0;
        }
        if (tHistSvc && ((tHistSvc->regTree(m_treeFolder+m_treeName, m_tree)).isFailure()) ) {
            MSG_ERROR( "initialize() Could not register the validation Tree -> Switching Tree output off !" );
            delete m_tree; m_tree = 0;
        }   
    } 
=======

    // ------------------------------> OUTPUT NTUPLE (geometry validation)
    m_tree = new TTree(m_treeName.c_str(), m_treeDescription.c_str());
    // add the Branches
    m_tree->Branch("StartPosX",     &m_startPositionX);
    m_tree->Branch("StartPosY",     &m_startPositionY);
    m_tree->Branch("StartPosZ",     &m_startPositionZ);
    m_tree->Branch("StartPosR",     &m_startPositionR);
    m_tree->Branch("StartPhi",      &m_startPhi);
    m_tree->Branch("StartEta",      &m_startEta);
    m_tree->Branch("StartTheta",    &m_startTheta);
    m_tree->Branch("StartP",        &m_startP);
    m_tree->Branch("StartPt",       &m_startPt);
    if (m_parametersMode) m_tree->Branch("StartCharge",   &m_charge);

    m_tree->Branch("EndSuccessful", &m_endSuccessful);
    m_tree->Branch("EndPosX",       &m_endPositionX);
    m_tree->Branch("EndPosY",       &m_endPositionY);
    m_tree->Branch("EndPosZ",       &m_endPositionZ);
    m_tree->Branch("EndPosR",       &m_endPositionR);
    m_tree->Branch("EndPhi",        &m_endPhi);
    m_tree->Branch("EndEta",        &m_endEta);
    m_tree->Branch("EndTheta",      &m_endTheta);
    m_tree->Branch("EndP",          &m_endP);
    m_tree->Branch("EndPt",         &m_endPt);
    // also add the path length
    m_tree->Branch("EndPathLength", &m_endPathLength);

    if (m_backExtrapolation){
        m_tree->Branch("BackSuccessful", &m_backSuccessful);
        m_tree->Branch("BackPosX",       &m_backPositionX);
        m_tree->Branch("BackPosY",       &m_backPositionY);
        m_tree->Branch("BackPosZ",       &m_backPositionZ);
        m_tree->Branch("BackPosR",       &m_backPositionR);
        m_tree->Branch("BackPhi",        &m_backPhi);
        m_tree->Branch("BackEta",        &m_backEta);
        m_tree->Branch("BackTheta",      &m_backTheta);
        m_tree->Branch("BackP",          &m_backP);
        m_tree->Branch("BackPt",         &m_backPt);
    }

    // this fixes the parameters to order
    m_parameterNames.push_back("Sensitive");
    m_parameterNames.push_back("Passive");
    m_parameterNames.push_back("Boundary");
    for (size_t ip = 0; ip < m_parameterNames.size(); ++ip){
        // create
        m_pPositionX.push_back( new std::vector<float> );
        m_pPositionY.push_back( new std::vector<float> );
        m_pPositionZ.push_back( new std::vector<float> );
        m_pPositionR.push_back( new std::vector<float> );
        m_pPhi.push_back( new std::vector<float> );
        m_pTheta.push_back( new std::vector<float> );
        m_pEta.push_back( new std::vector<float> );
        m_pP.push_back( new std::vector<float> );
        m_pPt.push_back( new std::vector<float> );

        // define the branches
        m_tree->Branch(m_parameterNames[ip]+"PosX",       m_pPositionX[ip]);
        m_tree->Branch(m_parameterNames[ip]+"PosY",       m_pPositionY[ip]);
        m_tree->Branch(m_parameterNames[ip]+"PosZ",       m_pPositionZ[ip]);
        m_tree->Branch(m_parameterNames[ip]+"PosR",       m_pPositionR[ip]);
        m_tree->Branch(m_parameterNames[ip]+"Phi",        m_pPhi[ip]      );
        m_tree->Branch(m_parameterNames[ip]+"Eta",        m_pTheta[ip]    );
        m_tree->Branch(m_parameterNames[ip]+"Theta",      m_pEta[ip]      );
        m_tree->Branch(m_parameterNames[ip]+"P",          m_pP[ip]        );
        m_tree->Branch(m_parameterNames[ip]+"Pt",         m_pPt[ip]       );
    }

    // collect the material, you need branches for this
    if (m_collectMaterial){
        m_materialThicknessInX0Accumulated = new std::vector<float>;
        m_materialThicknessInX0Steps       = new std::vector<float>;
        m_materialThicknessInL0Steps       = new std::vector<float>;
        m_materialPositionX                = new std::vector<float>;
        m_materialPositionY                = new std::vector<float>;
        m_materialPositionZ                = new std::vector<float>;
        m_materialPositionR                = new std::vector<float>;
        m_materialPositionP                = new std::vector<float>;
        m_materialPositionPt               = new std::vector<float>;
        m_materialScaling                  = new std::vector<float>;
        m_tree->Branch("MaterialThicknessInX0",                &m_materialThicknessInX0);
        m_tree->Branch("MaterialThicknessInL0",                &m_materialThicknessInL0);
        m_tree->Branch("MaterialThicknessZARho",               &m_materialThicknessZARho);
        m_tree->Branch("MaterialThicknessSensitiveInX0",       &m_materialThicknessInX0Sensitive);
        m_tree->Branch("MaterialThicknessPassiveInX0",         &m_materialThicknessInX0Passive  );
        m_tree->Branch("MaterialThicknessBoundaryInX0",        &m_materialThicknessInX0Boundary );
        m_tree->Branch("MaterialThicknessAccumulatedX0",       m_materialThicknessInX0Accumulated );
        m_tree->Branch("MaterialThicknessStepsInX0",           m_materialThicknessInX0Steps);
        m_tree->Branch("MaterialThicknessStepsInL0",           m_materialThicknessInL0Steps);
        m_tree->Branch("MaterialPosX",                         m_materialPositionX);
        m_tree->Branch("MaterialPosY",                         m_materialPositionY);
        m_tree->Branch("MaterialPosZ",                         m_materialPositionZ);
        m_tree->Branch("MaterialPosR",                         m_materialPositionR);
        m_tree->Branch("MaterialPosP",                         m_materialPositionP);
        m_tree->Branch("MaterialPosPt",                        m_materialPositionPt);
        m_tree->Branch("MaterialScaling",                      m_materialScaling);
    }

    // now register the Tree
    ITHistSvc* tHistSvc = 0;
    if (service("THistSvc",tHistSvc).isFailure()) {
      MSG_ERROR( "initialize() Could not find Hist Service  -> Switching Tree output off !" );
        delete m_tree; m_tree = 0;
    }
    if (tHistSvc && ((tHistSvc->regTree(m_treeFolder+m_treeName, m_tree)).isFailure()) ) {
        MSG_ERROR( "initialize() Could not register the validation Tree -> Switching Tree output off !" );
        delete m_tree; m_tree = 0;
    }
>>>>>>> 29da3db4
    return StatusCode::SUCCESS;

}

StatusCode Acts::ExtrapolationEngineTest::runTest()
{
  MSG_VERBOSE("Running the ExtrapolationEngineTest Test in parameters mode : " << m_parametersMode);

  if (!m_parametersProcessor.empty() &&  m_parametersProcessor->initProcessor().isFailure() )
      MSG_WARNING("Problem initializing the Processor");


  // ----------------- creation of the surfaces & track parameters -------------
  for (size_t it = 0; it < ExtrapolationTestBase::m_numTests; ++it ){
      // verbose output
      MSG_DEBUG("===> starting test " << it << " <<===");
      // create the curvilinear parameters
      double eta   = (m_scanMode) ? m_currentEta : m_etaMin + (m_etaMax-m_etaMin)*Acts::ExtrapolationTestBase::m_flatDist->shoot();
      double theta = 2.*atan(exp(-eta));
      double phi   = (m_scanMode) ? m_currentPhi : m_phiMin + (m_phiMax-m_phiMin)*Acts::ExtrapolationTestBase::m_flatDist->shoot();
      double pt    = m_ptMin  + (m_ptMax - m_ptMin)*Acts::ExtrapolationTestBase::m_flatDist->shoot();
      double p     = pt/sin(theta);
      double q     = m_splitCharge ? m_charge*-1. : (m_parametersMode ? (Acts::ExtrapolationTestBase::m_flatDist->shoot() > 0.5 ? 1. : -1) : 1.);      // charge or neutral

      // initializa the validation variables
      m_endSuccessful= 0;
      m_endPositionX = 0.;
      m_endPositionY = 0.;
      m_endPositionZ = 0.;
      m_endPositionR = 0.;
      m_endPhi       = 0.;
      m_endEta       = 0.;
      m_endTheta     = 0.;
      m_endP         = 0.;
      m_endPt        = 0.;
<<<<<<< HEAD
      
      if (m_writeTree){
        for (size_t ip = 0; ip < m_parameterNames.size(); ++ip){
            // clear
            m_pPositionX[ip]->clear();
            m_pPositionY[ip]->clear();
            m_pPositionZ[ip]->clear();
            m_pPositionR[ip]->clear();
            m_pPhi[ip]->clear();    
            m_pTheta[ip]->clear();
            m_pEta[ip]->clear();
            m_pP[ip]->clear();
            m_pPt[ip]->clear();            
        }  
        
        if (m_collectSensitive){
            m_sensitiveLocalType->clear();
            m_sensitiveLocal0->clear();
            m_sensitiveLocal1->clear();
        }
        
        // material collection
        m_materialThicknessInX0                 = 0.;
        m_materialThicknessInL0                 = 0.;
        m_materialThicknessZARho                = 0.;
        m_materialThicknessInX0Sensitive        = 0.;
        m_materialThicknessInX0Passive          = 0.;
        m_materialThicknessInX0Boundary         = 0.;
        if (m_collectMaterial){
            m_materialThicknessInX0Accumulated->clear();
            m_materialThicknessInX0Steps->clear();
            m_materialThicknessInX0Steps->clear();
            m_materialPositionX->clear();
            m_materialPositionY->clear();
            m_materialPositionZ->clear();
            m_materialPositionR->clear();
            m_materialPositionP->clear();
            m_materialPositionPt->clear();
            m_materialScaling->clear();
        }
      }              
          
      Vector3D momentum(p*sin(theta)*cos(phi), p*sin(theta)*sin(phi), p*cos(theta));        
=======

      for (size_t ip = 0; ip < m_parameterNames.size(); ++ip){
          // clear
          m_pPositionX[ip]->clear();
          m_pPositionY[ip]->clear();
          m_pPositionZ[ip]->clear();
          m_pPositionR[ip]->clear();
          m_pPhi[ip]->clear();
          m_pTheta[ip]->clear();
          m_pEta[ip]->clear();
          m_pP[ip]->clear();
          m_pPt[ip]->clear();
      }

      // material collection
      m_materialThicknessInX0                 = 0.;
      m_materialThicknessInL0                 = 0.;
      m_materialThicknessZARho                = 0.;
      m_materialThicknessInX0Sensitive        = 0.;
      m_materialThicknessInX0Passive          = 0.;
      m_materialThicknessInX0Boundary         = 0.;

      if (m_collectMaterial){
          m_materialThicknessInX0Accumulated->clear();
          m_materialThicknessInX0Steps->clear();
          m_materialThicknessInX0Steps->clear();
          m_materialPositionX->clear();
          m_materialPositionY->clear();
          m_materialPositionZ->clear();
          m_materialPositionR->clear();
          m_materialPositionP->clear();
          m_materialPositionPt->clear();
          m_materialScaling->clear();
      }


      Vector3D momentum(p*sin(theta)*cos(phi), p*sin(theta)*sin(phi), p*cos(theta));
>>>>>>> 29da3db4
      // create the start parameters
      double d0 = m_smearProductionVertex ? (m_smearFlatOriginT ? (m_d0Min + (m_d0Max-m_d0Min)*Acts::ExtrapolationTestBase::m_flatDist->shoot()) : Acts::ExtrapolationTestBase::m_gaussDist->shoot()*m_sigmaOriginT) : 0.;
      double z0 = m_smearProductionVertex ? (m_smearFlatOriginZ ? (m_z0Min + (m_z0Max-m_z0Min)*Acts::ExtrapolationTestBase::m_flatDist->shoot()) : Acts::ExtrapolationTestBase::m_gaussDist->shoot()*m_sigmaOriginZ) : 0.;

      m_startPhi       = phi;
      m_startEta       = eta;
      m_startTheta     = theta;
      m_startPt        = pt;
      m_startP         = p;
      m_charge         = q;

            // preps
      std::unique_ptr<ActsSymMatrixD<5> > cov;
      ActsVectorD<5> pars; pars << d0, z0, phi, theta, q/p;

      MSG_VERBOSE("Building parameters from Perigee with (" << d0 << ", " << z0 << ", " << phi << ", " << theta << ", " << q/p);

      Acts::PerigeeSurface pSurface(Vector3D(0.,0.,0.));
      if (m_parametersMode == 0 ){
          // create the neutral parameters
          NeutralBoundParameters startParameters(std::move(cov),std::move(pars),pSurface);
          // Screen output
          if (executeTestT<Acts::NeutralParameters>(startParameters).isFailure())
              MSG_WARNING("Test with neutral parameters did not succeed.");
          else if (m_writeTree)
              m_tree->Fill();
      } else {
          // create the charged parameters
          BoundParameters startParameters(std::move(cov),std::move(pars),pSurface);
          if (executeTestT<Acts::TrackParameters>(startParameters).isFailure())
              MSG_WARNING("Test with neutral parameters did not succeed.");
          else if (m_writeTree)
              m_tree->Fill();
      }

  } // loop over tests
  return StatusCode::SUCCESS;
}
<|MERGE_RESOLUTION|>--- conflicted
+++ resolved
@@ -41,11 +41,7 @@
  m_collectMaterial(false),
  m_collectJacobians(false),
  m_sensitiveCurvilinear(false),
-<<<<<<< HEAD
  m_searchMode(0), 
-=======
- m_robustSearch(false),
->>>>>>> 29da3db4
  m_backExtrapolation(false),
  m_stepsPhi(1),
  m_currentPhiStep(0),
@@ -90,7 +86,6 @@
  m_backTheta(0),
  m_backEta(0),
  m_backP(0),
-<<<<<<< HEAD
  m_backPt(0),
  m_sensitiveLocalType(nullptr),
  m_sensitiveLocal0(nullptr),
@@ -105,10 +100,6 @@
  m_materialPositionP(nullptr),
  m_materialPositionPt(nullptr),
  m_materialScaling(nullptr)
-=======
- m_backPt(0)
-// m_histogramSvc("",name)
->>>>>>> 29da3db4
 {
     // the extrapolation engine
     declareProperty("ExtrapolationEngine",      m_extrapolationEngine);
@@ -166,7 +157,6 @@
 
 StatusCode Acts::ExtrapolationEngineTest::finalize() {
 
-<<<<<<< HEAD
     if (m_writeTree){
         // memory clean up
         for (size_t ip = 0; ip < m_parameterNames.size(); ++ip){
@@ -199,32 +189,6 @@
             delete m_materialScaling;
         }
     }
-=======
-    // memory clean up
-    for (size_t ip = 0; ip < m_parameterNames.size(); ++ip){
-        // create
-        delete m_pPositionX[ip];
-        delete m_pPositionY[ip];
-        delete m_pPositionZ[ip];
-        delete m_pPositionR[ip];
-        delete m_pPhi[ip];
-        delete m_pTheta[ip];
-        delete m_pEta[ip];
-        delete m_pP[ip];
-        delete m_pPt[ip];
-    }
-    delete m_materialThicknessInX0Accumulated;
-    delete m_materialThicknessInX0Steps;
-    delete m_materialThicknessInL0Steps;
-    delete m_materialPositionX;
-    delete m_materialPositionY;
-    delete m_materialPositionZ;
-    delete m_materialPositionR;
-    delete m_materialPositionP;
-    delete m_materialPositionPt;
-    delete m_materialScaling;
-
->>>>>>> 29da3db4
     return StatusCode::SUCCESS;
 }
 
@@ -243,7 +207,6 @@
 StatusCode Acts::ExtrapolationEngineTest::bookTree()
 {
     MSG_VERBOSE("Booking the Extrapolation test Tree.");
-<<<<<<< HEAD
     
     if (m_writeTree){
         // ------------------------------> OUTPUT NTUPLE (geometry validation)
@@ -364,117 +327,6 @@
             delete m_tree; m_tree = 0;
         }   
     } 
-=======
-
-    // ------------------------------> OUTPUT NTUPLE (geometry validation)
-    m_tree = new TTree(m_treeName.c_str(), m_treeDescription.c_str());
-    // add the Branches
-    m_tree->Branch("StartPosX",     &m_startPositionX);
-    m_tree->Branch("StartPosY",     &m_startPositionY);
-    m_tree->Branch("StartPosZ",     &m_startPositionZ);
-    m_tree->Branch("StartPosR",     &m_startPositionR);
-    m_tree->Branch("StartPhi",      &m_startPhi);
-    m_tree->Branch("StartEta",      &m_startEta);
-    m_tree->Branch("StartTheta",    &m_startTheta);
-    m_tree->Branch("StartP",        &m_startP);
-    m_tree->Branch("StartPt",       &m_startPt);
-    if (m_parametersMode) m_tree->Branch("StartCharge",   &m_charge);
-
-    m_tree->Branch("EndSuccessful", &m_endSuccessful);
-    m_tree->Branch("EndPosX",       &m_endPositionX);
-    m_tree->Branch("EndPosY",       &m_endPositionY);
-    m_tree->Branch("EndPosZ",       &m_endPositionZ);
-    m_tree->Branch("EndPosR",       &m_endPositionR);
-    m_tree->Branch("EndPhi",        &m_endPhi);
-    m_tree->Branch("EndEta",        &m_endEta);
-    m_tree->Branch("EndTheta",      &m_endTheta);
-    m_tree->Branch("EndP",          &m_endP);
-    m_tree->Branch("EndPt",         &m_endPt);
-    // also add the path length
-    m_tree->Branch("EndPathLength", &m_endPathLength);
-
-    if (m_backExtrapolation){
-        m_tree->Branch("BackSuccessful", &m_backSuccessful);
-        m_tree->Branch("BackPosX",       &m_backPositionX);
-        m_tree->Branch("BackPosY",       &m_backPositionY);
-        m_tree->Branch("BackPosZ",       &m_backPositionZ);
-        m_tree->Branch("BackPosR",       &m_backPositionR);
-        m_tree->Branch("BackPhi",        &m_backPhi);
-        m_tree->Branch("BackEta",        &m_backEta);
-        m_tree->Branch("BackTheta",      &m_backTheta);
-        m_tree->Branch("BackP",          &m_backP);
-        m_tree->Branch("BackPt",         &m_backPt);
-    }
-
-    // this fixes the parameters to order
-    m_parameterNames.push_back("Sensitive");
-    m_parameterNames.push_back("Passive");
-    m_parameterNames.push_back("Boundary");
-    for (size_t ip = 0; ip < m_parameterNames.size(); ++ip){
-        // create
-        m_pPositionX.push_back( new std::vector<float> );
-        m_pPositionY.push_back( new std::vector<float> );
-        m_pPositionZ.push_back( new std::vector<float> );
-        m_pPositionR.push_back( new std::vector<float> );
-        m_pPhi.push_back( new std::vector<float> );
-        m_pTheta.push_back( new std::vector<float> );
-        m_pEta.push_back( new std::vector<float> );
-        m_pP.push_back( new std::vector<float> );
-        m_pPt.push_back( new std::vector<float> );
-
-        // define the branches
-        m_tree->Branch(m_parameterNames[ip]+"PosX",       m_pPositionX[ip]);
-        m_tree->Branch(m_parameterNames[ip]+"PosY",       m_pPositionY[ip]);
-        m_tree->Branch(m_parameterNames[ip]+"PosZ",       m_pPositionZ[ip]);
-        m_tree->Branch(m_parameterNames[ip]+"PosR",       m_pPositionR[ip]);
-        m_tree->Branch(m_parameterNames[ip]+"Phi",        m_pPhi[ip]      );
-        m_tree->Branch(m_parameterNames[ip]+"Eta",        m_pTheta[ip]    );
-        m_tree->Branch(m_parameterNames[ip]+"Theta",      m_pEta[ip]      );
-        m_tree->Branch(m_parameterNames[ip]+"P",          m_pP[ip]        );
-        m_tree->Branch(m_parameterNames[ip]+"Pt",         m_pPt[ip]       );
-    }
-
-    // collect the material, you need branches for this
-    if (m_collectMaterial){
-        m_materialThicknessInX0Accumulated = new std::vector<float>;
-        m_materialThicknessInX0Steps       = new std::vector<float>;
-        m_materialThicknessInL0Steps       = new std::vector<float>;
-        m_materialPositionX                = new std::vector<float>;
-        m_materialPositionY                = new std::vector<float>;
-        m_materialPositionZ                = new std::vector<float>;
-        m_materialPositionR                = new std::vector<float>;
-        m_materialPositionP                = new std::vector<float>;
-        m_materialPositionPt               = new std::vector<float>;
-        m_materialScaling                  = new std::vector<float>;
-        m_tree->Branch("MaterialThicknessInX0",                &m_materialThicknessInX0);
-        m_tree->Branch("MaterialThicknessInL0",                &m_materialThicknessInL0);
-        m_tree->Branch("MaterialThicknessZARho",               &m_materialThicknessZARho);
-        m_tree->Branch("MaterialThicknessSensitiveInX0",       &m_materialThicknessInX0Sensitive);
-        m_tree->Branch("MaterialThicknessPassiveInX0",         &m_materialThicknessInX0Passive  );
-        m_tree->Branch("MaterialThicknessBoundaryInX0",        &m_materialThicknessInX0Boundary );
-        m_tree->Branch("MaterialThicknessAccumulatedX0",       m_materialThicknessInX0Accumulated );
-        m_tree->Branch("MaterialThicknessStepsInX0",           m_materialThicknessInX0Steps);
-        m_tree->Branch("MaterialThicknessStepsInL0",           m_materialThicknessInL0Steps);
-        m_tree->Branch("MaterialPosX",                         m_materialPositionX);
-        m_tree->Branch("MaterialPosY",                         m_materialPositionY);
-        m_tree->Branch("MaterialPosZ",                         m_materialPositionZ);
-        m_tree->Branch("MaterialPosR",                         m_materialPositionR);
-        m_tree->Branch("MaterialPosP",                         m_materialPositionP);
-        m_tree->Branch("MaterialPosPt",                        m_materialPositionPt);
-        m_tree->Branch("MaterialScaling",                      m_materialScaling);
-    }
-
-    // now register the Tree
-    ITHistSvc* tHistSvc = 0;
-    if (service("THistSvc",tHistSvc).isFailure()) {
-      MSG_ERROR( "initialize() Could not find Hist Service  -> Switching Tree output off !" );
-        delete m_tree; m_tree = 0;
-    }
-    if (tHistSvc && ((tHistSvc->regTree(m_treeFolder+m_treeName, m_tree)).isFailure()) ) {
-        MSG_ERROR( "initialize() Could not register the validation Tree -> Switching Tree output off !" );
-        delete m_tree; m_tree = 0;
-    }
->>>>>>> 29da3db4
     return StatusCode::SUCCESS;
 
 }
@@ -510,7 +362,6 @@
       m_endTheta     = 0.;
       m_endP         = 0.;
       m_endPt        = 0.;
-<<<<<<< HEAD
       
       if (m_writeTree){
         for (size_t ip = 0; ip < m_parameterNames.size(); ++ip){
@@ -554,45 +405,7 @@
       }              
           
       Vector3D momentum(p*sin(theta)*cos(phi), p*sin(theta)*sin(phi), p*cos(theta));        
-=======
-
-      for (size_t ip = 0; ip < m_parameterNames.size(); ++ip){
-          // clear
-          m_pPositionX[ip]->clear();
-          m_pPositionY[ip]->clear();
-          m_pPositionZ[ip]->clear();
-          m_pPositionR[ip]->clear();
-          m_pPhi[ip]->clear();
-          m_pTheta[ip]->clear();
-          m_pEta[ip]->clear();
-          m_pP[ip]->clear();
-          m_pPt[ip]->clear();
-      }
-
-      // material collection
-      m_materialThicknessInX0                 = 0.;
-      m_materialThicknessInL0                 = 0.;
-      m_materialThicknessZARho                = 0.;
-      m_materialThicknessInX0Sensitive        = 0.;
-      m_materialThicknessInX0Passive          = 0.;
-      m_materialThicknessInX0Boundary         = 0.;
-
-      if (m_collectMaterial){
-          m_materialThicknessInX0Accumulated->clear();
-          m_materialThicknessInX0Steps->clear();
-          m_materialThicknessInX0Steps->clear();
-          m_materialPositionX->clear();
-          m_materialPositionY->clear();
-          m_materialPositionZ->clear();
-          m_materialPositionR->clear();
-          m_materialPositionP->clear();
-          m_materialPositionPt->clear();
-          m_materialScaling->clear();
-      }
-
-
-      Vector3D momentum(p*sin(theta)*cos(phi), p*sin(theta)*sin(phi), p*cos(theta));
->>>>>>> 29da3db4
+
       // create the start parameters
       double d0 = m_smearProductionVertex ? (m_smearFlatOriginT ? (m_d0Min + (m_d0Max-m_d0Min)*Acts::ExtrapolationTestBase::m_flatDist->shoot()) : Acts::ExtrapolationTestBase::m_gaussDist->shoot()*m_sigmaOriginT) : 0.;
       double z0 = m_smearProductionVertex ? (m_smearFlatOriginZ ? (m_z0Min + (m_z0Max-m_z0Min)*Acts::ExtrapolationTestBase::m_flatDist->shoot()) : Acts::ExtrapolationTestBase::m_gaussDist->shoot()*m_sigmaOriginZ) : 0.;
